--- conflicted
+++ resolved
@@ -23,17 +23,8 @@
 
     - name: build
       run: |
-<<<<<<< HEAD
-        for OS in linux darwin; do
-          echo "building binary for ${OS}"
-          GOOS=${OS} GOARCH=amd64 go build -v -o zookeeper-exporter
-          tar czvf zookeeper-exporter-${{ steps.v.outputs.tag }}-${OS}.tar.gz zookeeper-exporter
-        done
-        ls -lha
-=======
         go build -v -o zookeeper-exporter
         tar -czvf zookeeper-exporter-${{ steps.v.outputs.tag }}-${{ runner.os }}.tar.gz --transform 's,^,zookeeper-exporter-${{ steps.v.outputs.tag }}-${{ runner.os }}/,'  zookeeper-exporter
->>>>>>> 91b01fc9
 
     - name: create release
       id: create-release
